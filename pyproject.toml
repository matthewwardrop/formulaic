[build-system]
requires = ["hatchling", "hatch-vcs"]
build-backend = "hatchling.build"

[project]
name = "formulaic"
description = "An implementation of Wilkinson formulas."
authors = [
    {name = "Matthew Wardrop", email = "mpwardrop@gmail.com"},
]
license = "MIT"
readme = "README.md"
classifiers = [
    "Development Status :: 5 - Production/Stable",
    "Environment :: Console",
    "Topic :: Scientific/Engineering :: Mathematics",
    "Intended Audience :: Developers",
    "Intended Audience :: Information Technology",
    "Intended Audience :: Science/Research",
    "License :: OSI Approved :: MIT License",
    "Natural Language :: English",
    "Operating System :: OS Independent",
    "Programming Language :: Python :: 3.7",
    "Programming Language :: Python :: 3.8",
    "Programming Language :: Python :: 3.9",
    "Programming Language :: Python :: 3.10",
    "Programming Language :: Python :: 3.11",
    "Programming Language :: Python :: 3.12",
    "Programming Language :: Python :: 3.13",
]
requires-python = ">=3.7.2"
dependencies = [
    "astor>=0.8; python_version < \"3.9\"",
    "cached-property>=1.3.0; python_version < \"3.8\"",
    "graphlib-backport>=1.0.0; python_version < \"3.9\"",
    "interface-meta>=1.2.0",
    "numpy>=1.16.5",
    "pandas>=1.0",
    "scipy>=1.6",
    "wrapt>=1.0; python_version <\"3.13\"",
    "wrapt>=1.17.0rc1; python_version >=\"3.13\"",
    "typing-extensions>=4.2.0",
]
dynamic = ["version"]

[project.urls]
repository = "https://github.com/matthewwardrop/formulaic"
documentation = "https://matthewwardrop.github.io/formulaic"

[project.optional-dependencies]
arrow = ["pyarrow>=1"]
calculus = ["sympy>=1.3,!=1.10"]

[tool.hatch.version]
source = "vcs"

[tool.hatch.build.hooks.vcs]
version-file = "formulaic/_version.py"

# Build target configuration

[tool.hatch.build.targets.sdist]
include = [
    "docsite",
    "benchmarks",
    "formulaic",
    "tests",
    "LICENSE",
    "pyproject.toml",
    "README.md",
]

# Testing configuration

[tool.hatch.envs.default]
dependencies = [
    'formulaic[arrow,calculus]',
    "pytest==7.4.3",
    "pytest-cov==4.1.0",
]

[tool.hatch.envs.default.scripts]
tests = 'pytest --cov-report=term-missing --cov-config=pyproject.toml --cov=formulaic --cov-report=xml -vv {args:tests}'

[[tool.hatch.envs.test.matrix]]
python = ["37", "38", "39", "310", "311", "312", "313"]

[[tool.hatch.envs.test_min.matrix]]
python = ["37"]

[tool.hatch.envs.test_min]
dependencies = [
    "formulaic[arrow,calculus]",
    "pytest==7.2.0",
    "pytest-cov==4.0.0",
    "astor==0.8; python_version < \"3.9\"",
    "cached-property==1.3.0; python_version < \"3.8\"",
    "graphlib-backport==1.0.0; python_version < \"3.9\"",
    "interface-meta==1.2.0",
    "numpy==1.16.5",
    "pandas==1.0",
    "scipy==1.6",
    "wrapt==1.0",
    "typing-extensions==4.2.0",
]

[tool.hatch.envs.lint]
dependencies = [
    "mypy==1.11.1",
    "mypy-extensions==1.0.0",
    "ruff==0.5.6",
]

[tool.hatch.envs.lint.scripts]
check = [
    "ruff check",
    "ruff format --check",
    "mypy formulaic",
]
format = [
    "ruff check --fix",
<<<<<<< HEAD
    "ruff format"
=======
    "ruff format",
>>>>>>> 13cd8bbe
]

# Linting configuration

[tool.ruff]
target-version = "py310"

exclude = [
    "*.egg-info",
    "*.pyc",
    ".cache",
    ".coverage.*",
    ".gradle",
    ".tox",
    "build",
    "dist",
    "htmlcov.*",
]

[tool.ruff.lint]
select = [
    "F",  # flake8 rules
    "E",  # pycodestyle
    "W",  # pycodestyle
    "S",  # bandit
    "I001",  # import sorting
    # "D", # documentation
]

ignore = [
    "C901",
    "E203",
    "E501",
    "E712",
    "E722",
    "E731",
    "S307",  # Use of ast.literal_eval
]

[tool.ruff.lint.per-file-ignores]
"**/tests/*" = ["F", "E", "W", "S"]

[tool.mypy]
allow_redefinition = true
disallow_untyped_defs = true
disallow_any_generics = false
ignore_missing_imports = true<|MERGE_RESOLUTION|>--- conflicted
+++ resolved
@@ -119,11 +119,7 @@
 ]
 format = [
     "ruff check --fix",
-<<<<<<< HEAD
-    "ruff format"
-=======
     "ruff format",
->>>>>>> 13cd8bbe
 ]
 
 # Linting configuration
