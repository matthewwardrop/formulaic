[build-system]
requires = ["hatchling", "hatch-vcs"]
build-backend = "hatchling.build"

[project]
name = "formulaic"
description = "An implementation of Wilkinson formulas."
authors = [{ name = "Matthew Wardrop", email = "mpwardrop@gmail.com" }]
license = "MIT"
readme = "README.md"
classifiers = [
    "Development Status :: 5 - Production/Stable",
    "Environment :: Console",
    "Topic :: Scientific/Engineering :: Mathematics",
    "Intended Audience :: Developers",
    "Intended Audience :: Information Technology",
    "Intended Audience :: Science/Research",
    "License :: OSI Approved :: MIT License",
    "Natural Language :: English",
    "Operating System :: OS Independent",
    "Programming Language :: Python :: 3.7",
    "Programming Language :: Python :: 3.8",
    "Programming Language :: Python :: 3.9",
    "Programming Language :: Python :: 3.10",
    "Programming Language :: Python :: 3.11",
    "Programming Language :: Python :: 3.12",
    "Programming Language :: Python :: 3.13",
]
requires-python = ">=3.7.2"
dependencies = [
    "astor>=0.8; python_version < \"3.9\"",
    "cached-property>=1.3.0; python_version < \"3.8\"",
    "graphlib-backport>=1.0.0; python_version < \"3.9\"",
    "interface-meta>=1.2.0",
    "numpy>=1.16.5",
    "pandas>=1.0",
    "scipy>=1.6",
    "wrapt>=1.0; python_version <\"3.13\"",
    "wrapt>=1.17.0rc1; python_version >=\"3.13\"",
    "typing-extensions>=4.2.0",
]
dynamic = ["version"]

[project.urls]
repository = "https://github.com/matthewwardrop/formulaic"
documentation = "https://matthewwardrop.github.io/formulaic"

[project.optional-dependencies]
arrow = ["pyarrow>=1"]
calculus = ["sympy>=1.3,!=1.10"]

[tool.hatch.version]
source = "vcs"

[tool.hatch.build.hooks.vcs]
version-file = "formulaic/_version.py"

# Build target configuration

[tool.hatch.build.targets.sdist]
include = [
    "docsite",
    "benchmarks",
    "formulaic",
    "tests",
    "LICENSE",
    "pyproject.toml",
    "README.md",
]

# Testing configuration

[tool.hatch.envs.default]
dependencies = [
<<<<<<< HEAD
    'formulaic[arrow,calculus]; python_version < "3.12"',
    'formulaic[calculus]; python_version == "3.12"',
    "narwhals>=1.0.0",
=======
    'formulaic[arrow,calculus]',
>>>>>>> 2d086f5d
    "pytest==7.4.3",
    "pytest-cov==4.1.0",
]

[tool.hatch.envs.default.scripts]
tests = 'pytest --cov-report=term-missing --cov-config=pyproject.toml --cov=formulaic --cov-report=xml -vv {args:tests}'

[[tool.hatch.envs.test.matrix]]
python = ["37", "38", "39", "310", "311", "312", "313"]

[[tool.hatch.envs.test_min.matrix]]
python = ["37"]

[tool.hatch.envs.test_min]
dependencies = [
    "formulaic[arrow,calculus]",
    "pytest==7.2.0",
    "pytest-cov==4.0.0",
    "astor==0.8; python_version < \"3.9\"",
    "cached-property==1.3.0; python_version < \"3.8\"",
    "graphlib-backport==1.0.0; python_version < \"3.9\"",
    "interface-meta==1.2.0",
    "narwhals==1.0.0",
    "numpy==1.16.5",
    "pandas==1.0",
    "scipy==1.6",
    "wrapt==1.0",
    "typing-extensions==4.2.0",
]

[tool.hatch.envs.lint]
dependencies = ["mypy==1.11.1", "mypy-extensions==1.0.0", "ruff==0.5.6"]

[tool.hatch.envs.lint.scripts]
check = ["ruff check", "ruff format --check", "mypy formulaic"]
format = ["ruff check --fix", "ruff format"]

# Coverage configuration
[tool.coverage.run]
omit = ["formulaic/_version.py", "formulaic/materializers/base.py"]

# Linting configuration

[tool.ruff]
target-version = "py310"

exclude = [
    "*.egg-info",
    "*.pyc",
    ".cache",
    ".coverage.*",
    ".gradle",
    ".tox",
    "build",
    "dist",
    "htmlcov.*",
]

[tool.ruff.lint]
select = [
    "F",    # flake8 rules
    "E",    # pycodestyle
    "W",    # pycodestyle
    "S",    # bandit
    "I001", # import sorting
    # "D", # documentation
]

ignore = [
    "C901",
    "E203",
    "E501",
    "E712",
    "E722",
    "E731",
    "S307", # Use of ast.literal_eval
]

[tool.ruff.lint.per-file-ignores]
"**/tests/*" = ["F", "E", "W", "S"]

[tool.mypy]
allow_redefinition = true
disallow_untyped_defs = true
disallow_any_generics = false
ignore_missing_imports = true<|MERGE_RESOLUTION|>--- conflicted
+++ resolved
@@ -72,15 +72,10 @@
 
 [tool.hatch.envs.default]
 dependencies = [
-<<<<<<< HEAD
-    'formulaic[arrow,calculus]; python_version < "3.12"',
-    'formulaic[calculus]; python_version == "3.12"',
-    "narwhals>=1.0.0",
-=======
     'formulaic[arrow,calculus]',
->>>>>>> 2d086f5d
     "pytest==7.4.3",
     "pytest-cov==4.1.0",
+    "narwhals>=1.0.0",
 ]
 
 [tool.hatch.envs.default.scripts]
