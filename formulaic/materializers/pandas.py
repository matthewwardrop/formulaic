from __future__ import annotations

import functools
import itertools
<<<<<<< HEAD
from typing import TYPE_CHECKING, Any, Dict, List, Sequence, Tuple, cast
=======
from collections.abc import Mapping
from typing import TYPE_CHECKING, Any, Dict, List, Sequence, Set, Tuple, cast
>>>>>>> 2d086f5d

import numpy
import pandas
import scipy.sparse as spsparse
from interface_meta import override

from formulaic.utils.cast import as_columns
from formulaic.utils.null_handling import drop_rows as drop_nulls

<<<<<<< HEAD
from .base import FormulaMaterializer
=======
from .types import NAAction
from .types.formula_materializer import FormulaMaterializer
>>>>>>> 2d086f5d

if TYPE_CHECKING:  # pragma: no cover
    from formulaic.model_spec import ModelSpec


class PandasMaterializer(FormulaMaterializer):
    REGISTER_NAME = "pandas"
    REGISTER_INPUTS: Sequence[str] = (
        "pandas.core.frame.DataFrame",
        "pandas.DataFrame",
        "dict",
        "numpy.rec.recarray",
    )
    REGISTER_OUTPUTS: Sequence[str] = ("pandas", "numpy", "sparse")

    @override
    def _init(self) -> None:
        if isinstance(self.data, (dict, Mapping)):
            if all(numpy.isscalar(v) for v in self.data.values()):
                self.data = pandas.DataFrame(self.data, index=[0])
            else:
                self.data = pandas.DataFrame(self.data)
        elif isinstance(self.data, numpy.rec.recarray):
            self.data = pandas.DataFrame.from_records(self.data)

    @override
    def _is_categorical(self, values: Any) -> bool:
        if isinstance(values, (pandas.Series, pandas.Categorical)):
            return values.dtype == object or isinstance(
                values.dtype, pandas.CategoricalDtype
            )
        return super()._is_categorical(values)

    @override
    def _encode_constant(
        self,
        value: Any,
        metadata: Any,
        encoder_state: Dict[str, Any],
        spec: ModelSpec,
        drop_rows: Sequence[int],
    ) -> Any:
        nrows = self.nrows - len(drop_rows)
        if spec.output == "sparse":
            return spsparse.csc_matrix(numpy.array([value] * nrows).reshape((nrows, 1)))
        series = value * numpy.ones(nrows)
        return series

    @override
    def _encode_numerical(
        self,
        values: Any,
        metadata: Any,
        encoder_state: Dict[str, Any],
        spec: ModelSpec,
        drop_rows: Sequence[int],
    ) -> Any:
        if drop_rows:
            values = drop_nulls(values, indices=drop_rows)
        if spec.output == "sparse":
            return spsparse.csc_matrix(
                numpy.array(values).reshape((values.shape[0], 1))
            )
        return values

    @override
    def _encode_categorical(
        self,
        values: Any,
        metadata: Any,
        encoder_state: Dict[str, Any],
        spec: ModelSpec,
        drop_rows: Sequence[int],
        reduced_rank: bool = False,
    ) -> Any:
        # Even though we could reduce rank here, we do not, so that the same
        # encoding can be cached for both reduced and unreduced rank. The
        # rank will be reduced in the _encode_evaled_factor method.
        from formulaic.transforms import encode_contrasts

        if drop_rows:
            values = drop_nulls(values, indices=drop_rows)
        return as_columns(
            encode_contrasts(
                values,
                reduced_rank=False,
                _metadata=metadata,
                _state=encoder_state,
                _spec=spec,
            )
        )

    @override
    def _get_columns_for_term(
        self, factors: List[Dict[str, Any]], spec: ModelSpec, scale: float = 1
    ) -> Dict[str, Any]:
        out = {}

        names = [
            ":".join(reversed(product))
            for product in itertools.product(*reversed(factors))
        ]

        # Pre-multiply factors with only one set of values (improves performance)
        solo_factors = {}
        indices = []
        for i, factor in enumerate(factors):
            if len(factor) == 1:
                solo_factors.update(factor)
                indices.append(i)
        if solo_factors:
            for index in reversed(indices):
                factors.pop(index)
            if spec.output == "sparse":
                factors.append(
                    {
                        ":".join(solo_factors): functools.reduce(
                            spsparse.csc_matrix.multiply, solo_factors.values()
                        )
                    }
                )
            else:
                factors.append(
                    {
                        ":".join(solo_factors): functools.reduce(
                            numpy.multiply,
                            (numpy.asanyarray(p) for p in solo_factors.values()),
                        )
                    }
                )

        for i, reversed_product in enumerate(
            itertools.product(*(factor.items() for factor in reversed(factors)))
        ):
            if spec.output == "sparse":
                out[names[i]] = scale * functools.reduce(
                    spsparse.csc_matrix.multiply,
                    (p[1] for p in reversed(reversed_product)),
                )
            else:
                out[names[i]] = scale * functools.reduce(
                    numpy.multiply,
                    (numpy.array(p[1]) for p in reversed(reversed_product)),
                )
        return out

    @override
    def _combine_columns(
        self, cols: Sequence[Tuple[str, Any]], spec: ModelSpec, drop_rows: Sequence[int]
    ) -> pandas.DataFrame:
        # If we are outputing a pandas DataFrame, explicitly override index
        # in case transforms/etc have lost track of it.
        if spec.output == "pandas":
            pandas_index = cast(pandas.DataFrame, self.data_context).index
            if drop_rows:
                pandas_index = pandas_index.drop(
                    cast(pandas.DataFrame, self.data_context).index[drop_rows]
                )

        # Special case no columns to empty csc_matrix, array, or DataFrame
        if not cols:
            values = numpy.empty((self.data.shape[0], 0))
            if spec.output == "sparse":
                return spsparse.csc_matrix(values)
            if spec.output == "numpy":
                return values
            return pandas.DataFrame(index=pandas_index)

        # Otherwise, concatenate columns into model matrix
        if spec.output == "sparse":
            return spsparse.hstack([col[1] for col in cols])
        if spec.output == "numpy":
            return numpy.stack([col[1] for col in cols], axis=1)
        return pandas.DataFrame(
            {col[0]: col[1] for col in cols},
            index=pandas_index,
            copy=False,
        )<|MERGE_RESOLUTION|>--- conflicted
+++ resolved
@@ -2,12 +2,8 @@
 
 import functools
 import itertools
-<<<<<<< HEAD
+from collections.abc import Mapping
 from typing import TYPE_CHECKING, Any, Dict, List, Sequence, Tuple, cast
-=======
-from collections.abc import Mapping
-from typing import TYPE_CHECKING, Any, Dict, List, Sequence, Set, Tuple, cast
->>>>>>> 2d086f5d
 
 import numpy
 import pandas
@@ -17,12 +13,7 @@
 from formulaic.utils.cast import as_columns
 from formulaic.utils.null_handling import drop_rows as drop_nulls
 
-<<<<<<< HEAD
-from .base import FormulaMaterializer
-=======
-from .types import NAAction
 from .types.formula_materializer import FormulaMaterializer
->>>>>>> 2d086f5d
 
 if TYPE_CHECKING:  # pragma: no cover
     from formulaic.model_spec import ModelSpec
@@ -200,4 +191,7 @@
             {col[0]: col[1] for col in cols},
             index=pandas_index,
             copy=False,
-        )+        )
+
+
+__all__ = ["FormulaMaterializer"]